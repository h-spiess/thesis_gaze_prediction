--- conflicted
+++ resolved
@@ -30,16 +30,7 @@
     _MAX_CONSECUTIVE_FAILURES = 10
 
     def __init__(
-<<<<<<< HEAD
-        self,
-        video_and_label_paths: List[Tuple[str, str]],
-        clip_sampler: ClipSampler,
-        video_sampler: Type[torch.utils.data.Sampler] = torch.utils.data.RandomSampler,
-        transform: Optional[Callable[[dict], Any]] = None,
-        decode_audio: bool = True,
-        decoder: str = "pyav",
-        predict_change: bool = False,
-=======
+
             self,
             video_and_label_paths: VideosObserversPaths,
             clip_sampler: ClipSampler,
@@ -47,7 +38,7 @@
             transform: Optional[Callable[[dict], Any]] = None,
             decode_audio: bool = True,
             decoder: str = "pyav",
->>>>>>> 12bb2cec
+            predict_change: bool = False,
     ) -> None:
         """
         Args:
@@ -178,7 +169,16 @@
         max_h, max_w = frames.shape[-2:]
         frame_labels[:, 0] = torch.clamp(frame_labels[:, 0], min=0, max=max_h - 1)
         frame_labels[:, 1] = torch.clamp(frame_labels[:, 1], min=0, max=max_w - 1)
-        frame_labels = (frame_labels / torch.tensor([max_h / 2., max_w / 2.])) - 1.
+
+        if not self._predict_change:
+            frame_labels = (frame_labels / torch.tensor([max_h / 2., max_w / 2.])) - 1.
+        else:
+            # Padding to avoid -1 and 1 in arctanh
+            frame_labels = ((frame_labels + 1) / torch.tensor([(max_h + 2) / 2., (max_w + 2) / 2.])) - 1.
+
+            # Use arctanh/tanh conversion to stay within image bounds
+            frame_labels = torch.atanh(frame_labels)
+            frame_labels[1:, :] -= torch.roll(frame_labels, 1, dims=0)[1:, :]
 
         # One-hot encode eye movement class labels to vector of [NOISE, FIXATION, SACCADE, SMOOTH PURSUIT]
         if self._loaded_em_data:
@@ -346,46 +346,9 @@
 
             try:  # TODO: Check that labels exist for frame_indices
                 observer = utils.get_observer_from_label_path(label_path)
-<<<<<<< HEAD
-                frame_labels = torch.tensor(self._loaded_frame_labels, dtype=torch.float32)[frame_indices]
-                em_data = torch.tensor(self._loaded_em_data, dtype=torch.int8)[
-                    frame_indices] if self._loaded_em_data else None
-                
-                # Normalize gaze location labels to range [-1, 1]
-                max_h, max_w = frames.shape[-2:]
-                frame_labels[:, 0] = torch.clamp(frame_labels[:, 0], min=0, max=max_h - 1)
-                frame_labels[:, 1] = torch.clamp(frame_labels[:, 1], min=0, max=max_w - 1)
-                if not self._predict_change:
-                    frame_labels = (frame_labels / torch.tensor([max_h / 2., max_w / 2.])) - 1.
-                else:
-                    # Padding to avoid -1 and 1 in arctanh
-                    frame_labels = ((frame_labels + 1) / torch.tensor([(max_h + 2) / 2., (max_w + 2) / 2.])) - 1.
-
-                    # Use arctanh/tanh conversion to stay within image bounds
-                    frame_labels = torch.atanh(frame_labels)
-                    frame_labels[1:, :] -= torch.roll(frame_labels, 1, dims=0)[1:, :]
-
-                # One-hot encode eye movement class labels to vector of [NOISE, FIXATION, SACCADE, SMOOTH PURSUIT]
-                if self._loaded_em_data:
-                    em_data = torch.tensor(self.em_encoder.transform(em_data[:, None]).toarray(), dtype=torch.float32)
-
-                sample_dict = {
-                    "video": frames,
-                    "video_name": video.name,
-                    "video_index": video_index,
-                    "clip_index": clip_index,
-                    "aug_index": aug_index,
-                    "observer": observer,
-                    "frame_labels": frame_labels,
-                    "frame_indices": frame_indices,
-                    **({"em_data": em_data} if em_data is not None else {}),
-                    **({"audio": audio_samples} if audio_samples is not None else {}),
-                }
-=======
                 sample_dict = self._build_sample_dict(self._loaded_clip, self._loaded_frame_labels,
                                                       self._loaded_em_data, video.name,
                                                       observer, video_index, clip_index, aug_index)
->>>>>>> 12bb2cec
             except Exception as e:
                 logger.debug(
                     "Failed to select label data with error: {}; trial {}".format(
@@ -421,17 +384,6 @@
 
 
 def gaze_labeled_video_dataset(
-<<<<<<< HEAD
-    data_path: str,
-    clip_sampler: ClipSampler,
-    video_sampler: Type[torch.utils.data.Sampler] = torch.utils.data.RandomSampler,
-    transform: Optional[Callable[[Dict[str, Any]], Dict[str, Any]]] = None,
-    video_path_prefix: str = "",
-    video_file_suffix: str = "",
-    decode_audio: bool = True,
-    decoder: str = "pyav",
-    predict_change: bool = False,
-=======
         data_path: str,
         clip_sampler: ClipSampler,
         video_sampler: Type[torch.utils.data.Sampler] = torch.utils.data.RandomSampler,
@@ -440,7 +392,7 @@
         video_file_suffix: str = "",
         decode_audio: bool = True,
         decoder: str = "pyav",
->>>>>>> 12bb2cec
+        predict_change: bool = False,
 ) -> GazeLabeledVideoDataset:
     """
     A helper function to create ``LabeledVideoDataset`` object for Ucf101 and Kinetics datasets.
