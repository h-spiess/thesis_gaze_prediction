--- conflicted
+++ resolved
@@ -418,13 +418,8 @@
                 fpn_only_use_last_layer=True, rim_hidden_size=400, rim_num_units=6, rim_k=4, rnn_cell='LSTM', rim_layers=1,
                 out_attn_heads=2, p_teacher_forcing=0.3, n_teacher_vals=50, weight_init='xavier_normal', 
                 gradient_clip_val=1., gradient_clip_algorithm='norm', mode='RIM', loss_fn='mse_loss',
-<<<<<<< HEAD
-                lambda_reg_fix=0., lambda_reg_sacc=0., input_attn_heads=2, input_dropout=0.2,
-                comm_dropout=0.2, channel_wise_attention=False, train_checkpoint=None):
-=======
                 lambda_reg_fix=1000, lambda_reg_sacc=10, input_attn_heads=2, input_dropout=0.,
                 comm_dropout=0., channel_wise_attention=False, train_checkpoint=None):
->>>>>>> 49d17715
     """
     Train or tune the model on the data in data_path.
     """
