"""
Taken from dido1998's RIM implementation https://github.com/dido1998/Recurrent-Independent-Mechanisms on 17/11/2021
"""

import torch
import torch.nn as nn
import math

import numpy as np
import torch.multiprocessing as mp


class blocked_grad(torch.autograd.Function):

    @staticmethod
    def forward(ctx, x, mask):
        ctx.save_for_backward(x, mask)
        return x

    @staticmethod
    def backward(ctx, grad_output):
        x, mask = ctx.saved_tensors
        return grad_output * mask, mask * 0.0


class GroupLinearLayer(nn.Module):

    def __init__(self, din, dout, num_blocks):
        super(GroupLinearLayer, self).__init__()

        self.w = nn.Parameter(0.01 * torch.randn(num_blocks, din, dout))

    def forward(self, x):
        x = x.permute(1, 0, 2)

        x = torch.bmm(x, self.w)
        return x.permute(1, 0, 2)


class GroupLSTMCell(nn.Module):
    """
    GroupLSTMCell can compute the operation of N LSTM Cells at once.
    """

    def __init__(self, inp_size, hidden_size, num_lstms):
        super().__init__()
        self.inp_size = inp_size
        self.hidden_size = hidden_size

        self.i2h = GroupLinearLayer(inp_size, 4 * hidden_size, num_lstms)
        self.h2h = GroupLinearLayer(hidden_size, 4 * hidden_size, num_lstms)
        self.reset_parameters()

    def reset_parameters(self):
        stdv = 1.0 / math.sqrt(self.hidden_size)
        for weight in self.parameters():
            weight.data.uniform_(-stdv, stdv)

    def forward(self, x, hid_state):
        """
        input: x (batch_size, num_lstms, input_size)
               hid_state (tuple of length 2 with each element of size (batch_size, num_lstms, hidden_state))
        output: h (batch_size, num_lstms, hidden_state)
                c ((batch_size, num_lstms, hidden_state))
        """
        h, c = hid_state
        preact = self.i2h(x) + self.h2h(h)

        gates = preact[:, :, :3 * self.hidden_size].sigmoid()
        g_t = preact[:, :, 3 * self.hidden_size:].tanh()
        i_t = gates[:, :, :self.hidden_size]
        f_t = gates[:, :, self.hidden_size:2 * self.hidden_size]
        o_t = gates[:, :, -self.hidden_size:]

        c_t = torch.mul(c, f_t) + torch.mul(i_t, g_t)
        h_t = torch.mul(o_t, c_t.tanh())

        return h_t, c_t


class GroupGRUCell(nn.Module):
    """
    GroupGRUCell can compute the operation of N GRU Cells at once.
    """

    def __init__(self, input_size, hidden_size, num_grus):
        super(GroupGRUCell, self).__init__()
        self.input_size = input_size
        self.hidden_size = hidden_size
        self.x2h = GroupLinearLayer(input_size, 3 * hidden_size, num_grus)
        self.h2h = GroupLinearLayer(hidden_size, 3 * hidden_size, num_grus)
        self.reset_parameters()

    def reset_parameters(self):
        std = 1.0 / math.sqrt(self.hidden_size)
        for w in self.parameters():
            w.data = torch.ones(w.data.size())  # .uniform_(-std, std)

    def forward(self, x, hidden):
        """
        input: x (batch_size, num_grus, input_size)
               hidden (batch_size, num_grus, hidden_size)
        output: hidden (batch_size, num_grus, hidden_size)
        """
        gate_x = self.x2h(x)
        gate_h = self.h2h(hidden)

        i_r, i_i, i_n = gate_x.chunk(3, 2)
        h_r, h_i, h_n = gate_h.chunk(3, 2)

        resetgate = torch.sigmoid(i_r + h_r)
        inputgate = torch.sigmoid(i_i + h_i)
        newgate = torch.tanh(i_n + (resetgate * h_n))

        hy = newgate + inputgate * (hidden - newgate)

        return hy


class RIMCell(nn.Module):
    def __init__(self,
                 device, input_size, hidden_size, num_units, k, rnn_cell, input_key_size=64, input_value_size=400,
                 input_query_size=64, num_input_heads=1, input_dropout=0.1, comm_key_size=32, comm_value_size=100,
                 comm_query_size=32, num_comm_heads=4, comm_dropout=0.1
                 ):
        super().__init__()
        if comm_value_size != hidden_size:
            # print('INFO: Changing communication value size to match hidden_size')
            comm_value_size = hidden_size
        self.device = device
        self.hidden_size = hidden_size
        self.num_units = num_units
        self.rnn_cell = rnn_cell
        self.key_size = input_key_size
        self.k = k
        self.num_input_heads = num_input_heads
        self.num_comm_heads = num_comm_heads
        self.input_key_size = input_key_size
        self.input_query_size = input_query_size
        self.input_value_size = input_value_size

        self.comm_key_size = comm_key_size
        self.comm_query_size = comm_query_size
        self.comm_value_size = comm_value_size

        self.key = nn.Linear(input_size, num_input_heads * input_key_size).to(self.device)
        self.value = nn.Linear(input_size, num_input_heads * input_value_size).to(self.device)
        self.query = GroupLinearLayer(hidden_size, num_input_heads * input_query_size, self.num_units)

        if self.rnn_cell == 'GRU':
            self.rnn = GroupGRUCell(input_value_size, hidden_size, num_units)
        else:
            self.rnn = GroupLSTMCell(input_value_size, hidden_size, num_units)

        self.query_ = GroupLinearLayer(hidden_size, comm_query_size * num_comm_heads, self.num_units)
        self.key_ = GroupLinearLayer(hidden_size, comm_key_size * num_comm_heads, self.num_units)
        self.value_ = GroupLinearLayer(hidden_size, comm_value_size * num_comm_heads, self.num_units)
        self.comm_attention_output = GroupLinearLayer(num_comm_heads * comm_value_size, comm_value_size, self.num_units)

        self.comm_dropout = nn.Dropout(p=input_dropout)
        self.input_dropout = nn.Dropout(p=comm_dropout)

    def transpose_for_scores(self, x, num_attention_heads, attention_head_size):
        new_x_shape = x.size()[:-1] + (num_attention_heads, attention_head_size)
        x = x.view(*new_x_shape)
        return x.permute(0, 2, 1, 3)

    def input_attention_mask(self, x, h):
        """
        Input : x (batch_size, 2, input_size) [The null input is appended along the first dimension]
                h (batch_size, num_units, hidden_size)
        Output: inputs (list of size num_units with each element of shape (batch_size, input_value_size))
                mask_ binary array of shape (batch_size, num_units) where 1 indicates active and 0 indicates inactive
        """
        key_layer = self.key(x)
        value_layer = self.value(x)
        query_layer = self.query(h)

        key_layer = self.transpose_for_scores(key_layer, self.num_input_heads, self.input_key_size)
        value_layer = torch.mean(self.transpose_for_scores(value_layer, self.num_input_heads, self.input_value_size),
                                 dim=1)
        query_layer = self.transpose_for_scores(query_layer, self.num_input_heads, self.input_query_size)

        attention_scores = torch.matmul(query_layer, key_layer.transpose(-1, -2)) / math.sqrt(self.input_key_size)
        attention_scores = torch.mean(attention_scores, dim=1)
        mask_ = torch.zeros(x.size(0), self.num_units).to(self.device)

<<<<<<< HEAD
        attention_probs = self.input_dropout(nn.Softmax(dim=-1)(attention_scores))
        not_null_scores = attention_probs[:, :, 0]
        topk1 = torch.topk(not_null_scores, self.k, dim=1)
=======
        # For binary choice between input and null softmax suffices.
        # For multiple channels use sigmoid if multiple channels shall be mixed or use Softmax with multihead attention.
        if attention_scores.shape[-1] == 2:
            attention_probs = self.input_dropout(nn.Softmax(dim=-1)(attention_scores))
        else:
            #attention_probs = self.input_dropout(nn.Sigmoid()(attention_scores))
            attention_probs = self.input_dropout(nn.Softmax(dim=-1)(attention_scores))

        # Either prioritize the signal that receives the highest accumulated attention probability 
        # or where the null-input receives the lowest attention probability
        #not_null_probs = attention_probs[:, :, :-1].sum(dim=-1)
        #topk1 = torch.topk(not_null_probs, self.k, dim=1)
        null_probs = attention_probs[:, :, -1]
        topk1 = torch.topk(null_probs, self.k, dim=1, largest=False)
>>>>>>> d847ae60
        row_index = np.arange(x.size(0))
        row_index = np.repeat(row_index, self.k)

        mask_[row_index, topk1.indices.view(-1)] = 1

        inputs = torch.matmul(attention_probs, value_layer) * mask_.unsqueeze(2)

        return inputs, mask_

    def communication_attention(self, h, mask):
        """
        Input : h (batch_size, num_units, hidden_size)
                mask obtained from the input_attention_mask() function
        Output: context_layer (batch_size, num_units, hidden_size). New hidden states after communication
        """
        query_layer = []
        key_layer = []
        value_layer = []

        query_layer = self.query_(h)
        key_layer = self.key_(h)
        value_layer = self.value_(h)

        query_layer = self.transpose_for_scores(query_layer, self.num_comm_heads, self.comm_query_size)
        key_layer = self.transpose_for_scores(key_layer, self.num_comm_heads, self.comm_key_size)
        value_layer = self.transpose_for_scores(value_layer, self.num_comm_heads, self.comm_value_size)
        attention_scores = torch.matmul(query_layer, key_layer.transpose(-1, -2))
        attention_scores = attention_scores / math.sqrt(self.comm_key_size)

        attention_probs = nn.Softmax(dim=-1)(attention_scores)

        mask = [mask for _ in range(attention_probs.size(1))]
        mask = torch.stack(mask, dim=1)

        attention_probs = attention_probs * mask.unsqueeze(3)
        attention_probs = self.comm_dropout(attention_probs)
        context_layer = torch.matmul(attention_probs, value_layer)
        context_layer = context_layer.permute(0, 2, 1, 3).contiguous()
        new_context_layer_shape = context_layer.size()[:-2] + (self.num_comm_heads * self.comm_value_size,)
        context_layer = context_layer.view(*new_context_layer_shape)
        context_layer = self.comm_attention_output(context_layer)
        context_layer = context_layer + h

        return context_layer

    def forward(self, x, hs, cs=None):
        """
        Input : x (batch_size, 1 , input_size) or (batch_size, 1, channels, input_size) for channel-wise attention
                hs (batch_size, num_units, hidden_size)
                cs (batch_size, num_units, hidden_size)
        Output: new hs, cs for LSTM
                new hs for GRU
        """
<<<<<<< HEAD

        size = x.size()
        null_input = torch.zeros(size[0], 1, size[2]).float().to(self.device)
=======
        null_size = list(x.size())
        if len(null_size) == 4:   # channels given separately
            null_size.pop(1)
            x = x.view(null_size)
        null_size[1] = 1
        null_input = torch.zeros(*null_size).float().to(self.device)
>>>>>>> d847ae60
        x = torch.cat((x, null_input), dim=1)

        # Compute input attention
        inputs, mask = self.input_attention_mask(x, hs)
<<<<<<< HEAD

=======
        
>>>>>>> d847ae60
        h_old = hs * 1.0
        if cs is not None:
            c_old = cs * 1.0

        # Compute RNN(LSTM or GRU) output

        if cs is not None:
            hs, cs = self.rnn(inputs, (hs, cs))
        else:
            hs = self.rnn(inputs, hs)

        # Block gradient through inactive units
        mask = mask.unsqueeze(2)
        h_new = blocked_grad.apply(hs, mask)

        # Compute communication attention
        h_new = self.communication_attention(h_new, mask.squeeze(2))

        hs = mask * h_new + (1 - mask) * h_old
        if cs is not None:
            cs = mask * cs + (1 - mask) * c_old
            return hs, cs

        return hs, None


class RIM(nn.Module):
    def __init__(self, device, input_size, hidden_size, num_units, k, rnn_cell, n_layers, bidirectional, **kwargs):
        super().__init__()
        self.device = device
        self.n_layers = n_layers
        self.num_directions = 2 if bidirectional else 1
        self.rnn_cell = rnn_cell
        self.num_units = num_units
        self.hidden_size = hidden_size
        if self.num_directions == 2:
            self.rimcell = nn.ModuleList([RIMCell(self.device, input_size, hidden_size, num_units, k, rnn_cell,
                                                  **kwargs).to(self.device) if i < 2 else
                                          RIMCell(self.device, 2 * hidden_size * self.num_units, hidden_size, num_units,
                                                  k, rnn_cell, **kwargs).to(self.device) for i in
                                          range(self.n_layers * self.num_directions)])
        else:
            self.rimcell = nn.ModuleList([RIMCell(self.device, input_size, hidden_size, num_units, k, rnn_cell,
                                                  **kwargs).to(self.device) if i == 0 else
                                          RIMCell(self.device, hidden_size * self.num_units, hidden_size, num_units, k,
                                                  rnn_cell, **kwargs).to(self.device) for i in range(self.n_layers)])

    def layer(self, rim_layer, x, h, c=None, direction=0):
        batch_size = x.size(1)
        xs = list(torch.split(x, 1, dim=0))
        if direction == 1: xs.reverse()
        hs = h.squeeze(0).view(batch_size, self.num_units, -1)
        cs = None
        if c is not None:
            cs = c.squeeze(0).view(batch_size, self.num_units, -1)
        outputs = []
        for x in xs:
            x = x.squeeze(0)
            hs, cs = rim_layer(x.unsqueeze(1), hs, cs)
            outputs.append(hs.view(1, batch_size, -1))
        if direction == 1: outputs.reverse()
        outputs = torch.cat(outputs, dim=0)
        if c is not None:
            return outputs, hs.view(batch_size, -1), cs.view(batch_size, -1)
        else:
            return outputs, hs.view(batch_size, -1)

    def forward(self, x, h=None, c=None):
        """
        Input: x (seq_len, batch_size, feature_size
               h (num_layers * num_directions, batch_size, hidden_size * num_units)
               c (num_layers * num_directions, batch_size, hidden_size * num_units)
        Output: outputs (batch_size, seqlen, hidden_size * num_units * num-directions)
                h(and c) (num_layer * num_directions, batch_size, hidden_size* num_units)
        """

        hs = torch.split(h, 1, 0) if h is not None else torch.split(
            torch.randn(self.n_layers * self.num_directions, x.size(1), self.hidden_size * self.num_units).to(
                self.device), 1, 0)
        hs = list(hs)
        cs = None
        if self.rnn_cell == 'LSTM':
            cs = torch.split(c, 1, 0) if c is not None else torch.split(
                torch.randn(self.n_layers * self.num_directions, x.size(1), self.hidden_size * self.num_units).to(
                    self.device), 1, 0)
            cs = list(cs)
        for n in range(self.n_layers):
            idx = n * self.num_directions
            if cs is not None:
                x_fw, hs[idx], cs[idx] = self.layer(self.rimcell[idx], x, hs[idx], cs[idx])
            else:
                x_fw, hs[idx] = self.layer(self.rimcell[idx], x, hs[idx], c=None)
            if self.num_directions == 2:
                idx = n * self.num_directions + 1
                if cs is not None:
                    x_bw, hs[idx], cs[idx] = self.layer(self.rimcell[idx], x, hs[idx], cs[idx], direction=1)
                else:
                    x_bw, hs[idx] = self.layer(self.rimcell[idx], x, hs[idx], c=None, direction=1)

                x = torch.cat((x_fw, x_bw), dim=2)
            else:
                x = x_fw
        hs = torch.stack(hs, dim=0)
        if cs is not None:
            cs = torch.stack(cs, dim=0)
            return x, hs, cs
        return x, hs<|MERGE_RESOLUTION|>--- conflicted
+++ resolved
@@ -185,11 +185,6 @@
         attention_scores = torch.mean(attention_scores, dim=1)
         mask_ = torch.zeros(x.size(0), self.num_units).to(self.device)
 
-<<<<<<< HEAD
-        attention_probs = self.input_dropout(nn.Softmax(dim=-1)(attention_scores))
-        not_null_scores = attention_probs[:, :, 0]
-        topk1 = torch.topk(not_null_scores, self.k, dim=1)
-=======
         # For binary choice between input and null softmax suffices.
         # For multiple channels use sigmoid if multiple channels shall be mixed or use Softmax with multihead attention.
         if attention_scores.shape[-1] == 2:
@@ -204,7 +199,6 @@
         #topk1 = torch.topk(not_null_probs, self.k, dim=1)
         null_probs = attention_probs[:, :, -1]
         topk1 = torch.topk(null_probs, self.k, dim=1, largest=False)
->>>>>>> d847ae60
         row_index = np.arange(x.size(0))
         row_index = np.repeat(row_index, self.k)
 
@@ -258,27 +252,16 @@
         Output: new hs, cs for LSTM
                 new hs for GRU
         """
-<<<<<<< HEAD
-
-        size = x.size()
-        null_input = torch.zeros(size[0], 1, size[2]).float().to(self.device)
-=======
         null_size = list(x.size())
         if len(null_size) == 4:   # channels given separately
             null_size.pop(1)
             x = x.view(null_size)
         null_size[1] = 1
         null_input = torch.zeros(*null_size).float().to(self.device)
->>>>>>> d847ae60
         x = torch.cat((x, null_input), dim=1)
 
         # Compute input attention
         inputs, mask = self.input_attention_mask(x, hs)
-<<<<<<< HEAD
-
-=======
-        
->>>>>>> d847ae60
         h_old = hs * 1.0
         if cs is not None:
             c_old = cs * 1.0
