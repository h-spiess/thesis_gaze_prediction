import torch
import os
import sys
import subprocess
import shutil
import numpy as np
from pytorchvideo.data import make_clip_sampler
from sklearn.preprocessing import OneHotEncoder

import utils
from metrics import score_gaussian_density
from gaze_labeled_video_dataset import gaze_labeled_video_dataset
from gaze_video_data_module import VAL_TRANSFORM
from model import GazePredictionLightningModule


#_PLOT_RESULTS = False
<<<<<<< HEAD
_OUTPUT_DIR = r"data/sample_outputs/version_301"
=======
_OUTPUT_DIR = r"data/sample_outputs/version_305"
>>>>>>> 1511eaa4
_MODE = 'train'

_DATA_PATH = f'data/GazeCom/movies_m2t_224x224/{_MODE}'
_DATA_PATH = f'data/GazeCom/movies_m2t_224x224/single_video/{_MODE}'
_DATA_PATH = f'data/GazeCom/movies_m2t_224x224/single_clip/{_MODE}'

<<<<<<< HEAD
_CHECKPOINT_PATH = r'data/lightning_logs/version_301/checkpoints/epoch=41-step=41.ckpt'
=======
_CHECKPOINT_PATH = r'data/lightning_logs/version_305/checkpoints/epoch=30-step=1868.ckpt'
>>>>>>> 1511eaa4

_SCALE_UP = True
CHANGE_DATA = True

_CLIP_DURATION = 2
_VIDEO_SUFFIX = ''

device = torch.device("cuda:0" if torch.cuda.is_available() else "cpu")

dataset = gaze_labeled_video_dataset(
    data_path=_DATA_PATH,
    clip_sampler=make_clip_sampler("uniform", _CLIP_DURATION),
    video_sampler=torch.utils.data.SequentialSampler,
    #clip_sampler=make_clip_sampler("random", _CLIP_DURATION),
    #video_sampler=torch.utils.data.RandomSampler,
    transform=VAL_TRANSFORM,
    #transform=None,
    video_file_suffix=_VIDEO_SUFFIX,
    decode_audio=False,
    decoder="pyav",
    predict_change=CHANGE_DATA
)

model = GazePredictionLightningModule.load_from_checkpoint(_CHECKPOINT_PATH).to(device=device)

em_encoder = OneHotEncoder()
em_encoder.fit([[i] for i in range(4)])

samples = 4
for i in range(0, samples):
    sample = next(dataset)

    video_name = sample['video_name']
    observer = sample['observer']
    print(video_name, observer)

    y_hat = model(sample['video'][None, :].to(device=device))[0]
    y = sample['frame_labels']

    # (C, F, H, W) -> (F, H, W, C)
    frames = torch.swapaxes(sample['video'].T, 0, 2)

    frames = frames.cpu().detach().numpy()
    frames = np.interp(frames, (frames.min(), frames.max()), (0, 255)).astype('uint8')
    em_data_hat = None
    y_hat = y_hat.cpu().detach().numpy()
    em_data = sample['em_data'].cpu().detach().numpy()
<<<<<<< HEAD
    y = y.cpu().detach().numpy()

    if CHANGE_DATA:
        y_hat = np.tanh(y_hat.cumsum(axis=0))
        y = np.tanh(y.cumsum(axis=0))
=======
    frame_indices = sample['frame_indices']
    y = y[:, None, :].cpu().detach().numpy().astype(int)
    print(f"Frames {frame_indices[0]}-{frame_indices[-1]}")
>>>>>>> 1511eaa4

    print("y_hat.shape", y_hat.shape)
    if y_hat.shape[1] > 2:
        em_data_hat = y_hat[:, 2:]
        y_hat = y_hat[:, :2]
        em_data_hat = em_encoder.inverse_transform(em_data_hat).reshape((-1))

    save_dir = None if _OUTPUT_DIR is None else f'{_OUTPUT_DIR}/{i}'
    if save_dir is not None:
        os.makedirs(save_dir, exist_ok=True)

    if em_encoder:
        em_data = em_encoder.inverse_transform(em_data)
    else:
        em_data = em_data[:, None]

    if _SCALE_UP:
        y_hat = (y_hat + 1) * 112
        y = (y + 1) * 112

    print("y_hat")
    print(y_hat[:5])
    print("y")
    print(y[:5])
    if em_data_hat is not None:
        print("em_data_hat")
        print(em_data_hat[:20])
        print("em_data")
        print(em_data[:20])

    nss_orig = score_gaussian_density(video_name, y[0, :, :], frame_ids=frame_indices)
    nss = score_gaussian_density(video_name, y_hat.astype(int), frame_ids=frame_indices)
    gaze_mid = np.ones(y_hat.shape, dtype=np.int32) * 112
    nss_mid = score_gaussian_density(video_name, gaze_mid, frame_ids=frame_indices)
    print("NSS original clip:", nss_orig)
    print("NSS prediction:", nss)
    print("NSS middle baseline:", nss_mid, "\n")

<<<<<<< HEAD
    if em_encoder:
        em_data = em_encoder.inverse_transform(em_data)
    else:
        em_data = em_data[:, None]

    y = y[:, None, :]  # for plotting
    if _SCALE_UP:
        utils.plot_frames_with_labels(frames, (y_hat + 1) * 112, em_data_hat, (y + 1) * 112, em_data, box_width=8, save_to_directory=save_dir)
    else:
        utils.plot_frames_with_labels(frames, y_hat, em_data_hat, y, em_data, box_width=8, save_to_directory=save_dir)
=======
    utils.plot_frames_with_labels(frames, y_hat, em_data_hat, y, em_data, box_width=8, save_to_directory=save_dir)
>>>>>>> 1511eaa4
    subprocess.call(f"/mnt/antares_raid/home/yannicsl/miniconda3/envs/thesis/bin/ffmpeg -framerate 10 -start_number 0 -i {i}/%03d.png -pix_fmt yuv420p {_MODE}_{i}.mp4", cwd=_OUTPUT_DIR, shell=True)
    shutil.rmtree(save_dir)
    with open(os.path.join(_OUTPUT_DIR, "metadata.txt"), "a") as f:
        f.write(f"{_MODE}_{i}: {video_name}+{observer}, Frames {frame_indices[0]}-{frame_indices[-1]}, nss (original, prediction, middle): ({nss_orig:.2f}, {nss:.2f}, {nss_mid:.2f})\n")
    #if _PLOT_RESULTS:
    #    utils.plot_frames_with_labels(frames, y_hat, em_data_hat, y, em_data, box_width=8)
    #else:
    #    filepath = f'data/sample_outputs/version_43/{i}'
    #    np.savez(filepath, frames=frames, em_data_hat=em_data_hat, y_hat=y_hat, em_data=em_data, y=y)<|MERGE_RESOLUTION|>--- conflicted
+++ resolved
@@ -15,22 +15,14 @@
 
 
 #_PLOT_RESULTS = False
-<<<<<<< HEAD
 _OUTPUT_DIR = r"data/sample_outputs/version_301"
-=======
-_OUTPUT_DIR = r"data/sample_outputs/version_305"
->>>>>>> 1511eaa4
 _MODE = 'train'
 
 _DATA_PATH = f'data/GazeCom/movies_m2t_224x224/{_MODE}'
 _DATA_PATH = f'data/GazeCom/movies_m2t_224x224/single_video/{_MODE}'
 _DATA_PATH = f'data/GazeCom/movies_m2t_224x224/single_clip/{_MODE}'
 
-<<<<<<< HEAD
 _CHECKPOINT_PATH = r'data/lightning_logs/version_301/checkpoints/epoch=41-step=41.ckpt'
-=======
-_CHECKPOINT_PATH = r'data/lightning_logs/version_305/checkpoints/epoch=30-step=1868.ckpt'
->>>>>>> 1511eaa4
 
 _SCALE_UP = True
 CHANGE_DATA = True
@@ -78,17 +70,13 @@
     em_data_hat = None
     y_hat = y_hat.cpu().detach().numpy()
     em_data = sample['em_data'].cpu().detach().numpy()
-<<<<<<< HEAD
-    y = y.cpu().detach().numpy()
+    frame_indices = sample['frame_indices']
+    y = y[:, None, :].cpu().detach().numpy().astype(int)
+    print(f"Frames {frame_indices[0]}-{frame_indices[-1]}")
 
     if CHANGE_DATA:
         y_hat = np.tanh(y_hat.cumsum(axis=0))
         y = np.tanh(y.cumsum(axis=0))
-=======
-    frame_indices = sample['frame_indices']
-    y = y[:, None, :].cpu().detach().numpy().astype(int)
-    print(f"Frames {frame_indices[0]}-{frame_indices[-1]}")
->>>>>>> 1511eaa4
 
     print("y_hat.shape", y_hat.shape)
     if y_hat.shape[1] > 2:
@@ -127,20 +115,7 @@
     print("NSS prediction:", nss)
     print("NSS middle baseline:", nss_mid, "\n")
 
-<<<<<<< HEAD
-    if em_encoder:
-        em_data = em_encoder.inverse_transform(em_data)
-    else:
-        em_data = em_data[:, None]
-
-    y = y[:, None, :]  # for plotting
-    if _SCALE_UP:
-        utils.plot_frames_with_labels(frames, (y_hat + 1) * 112, em_data_hat, (y + 1) * 112, em_data, box_width=8, save_to_directory=save_dir)
-    else:
-        utils.plot_frames_with_labels(frames, y_hat, em_data_hat, y, em_data, box_width=8, save_to_directory=save_dir)
-=======
     utils.plot_frames_with_labels(frames, y_hat, em_data_hat, y, em_data, box_width=8, save_to_directory=save_dir)
->>>>>>> 1511eaa4
     subprocess.call(f"/mnt/antares_raid/home/yannicsl/miniconda3/envs/thesis/bin/ffmpeg -framerate 10 -start_number 0 -i {i}/%03d.png -pix_fmt yuv420p {_MODE}_{i}.mp4", cwd=_OUTPUT_DIR, shell=True)
     shutil.rmtree(save_dir)
     with open(os.path.join(_OUTPUT_DIR, "metadata.txt"), "a") as f:
