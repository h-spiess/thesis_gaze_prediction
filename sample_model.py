--- conflicted
+++ resolved
@@ -17,12 +17,8 @@
 
 
 #_PLOT_RESULTS = False
-<<<<<<< HEAD
 
 _OUTPUT_DIR = r"data/sample_outputs/version_372"
-=======
-_OUTPUT_DIR = r"data/sample_outputs/version_471_single_clip"
->>>>>>> ec074974
 _MODE = 'train'
 
 _DATA_PATH = f'data/GazeCom/movies_m2t_224x224/{_MODE}'
@@ -44,21 +40,6 @@
 
 device = torch.device("cuda:0" if torch.cuda.is_available() else "cpu")
 
-<<<<<<< HEAD
-dataset = gaze_labeled_video_dataset(
-    data_path=_DATA_PATH,
-    #clip_sampler=make_clip_sampler("uniform", _CLIP_DURATION),
-    #video_sampler=torch.utils.data.SequentialSampler,
-    clip_sampler=make_clip_sampler("random", _CLIP_DURATION),
-    video_sampler=torch.utils.data.RandomSampler,
-    transform=VAL_TRANSFORM,
-    #transform=None,
-    video_file_suffix=_VIDEO_SUFFIX,
-    decode_audio=False,
-    decoder="pyav",
-    predict_change=False
-)
-=======
 def get_dataset():
     return gaze_labeled_video_dataset(
         data_path=_DATA_PATH,
@@ -73,7 +54,6 @@
         decoder="pyav",
     )
 dataset = get_dataset()
->>>>>>> ec074974
 
 model = GazePredictionLightningModule.load_from_checkpoint(_CHECKPOINT_PATH).to(device=device)
 """
