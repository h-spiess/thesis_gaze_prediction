--- conflicted
+++ resolved
@@ -130,10 +130,7 @@
 
 # Pycharm
 .idea/
-<<<<<<< HEAD
 test_autoreload.py
-test_RIM.py
-=======
 test_RIM.py
 
 # VS Code
@@ -145,5 +142,4 @@
 # temporary files and lr-finder/batch-size-finder logs
 tmp_*
 lr_find_temp_*
-scale_batch_size_temp_*
->>>>>>> d847ae60
+scale_batch_size_temp_*